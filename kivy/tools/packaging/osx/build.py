from __future__ import print_function
import os
import sys
import shutil
import shlex
import re
import time
from urllib.request import urlretrieve
from urllib.request import urlopen
from subprocess import Popen, PIPE
from distutils.cmd import Command


class OSXPortableBuild(Command):
    description = "custom build command that builds portable osx package"
    user_options = [
        ('dist-dir=', None,
         "path of dist directory to use for building portable kivy, "
         "the resulting disk image will be output to this driectory. "
         "defaults to cwd."),
        ('deps-url=', None,
         "url of binary dependancies for portable kivy package default: "
         "http://kivy.googlecode.com/files/portable-deps-osx.zip"),
        ('no-cext', None,
         "flag to disable building of c extensions")]

    def initialize_options(self):
        self.dist_dir = None
        self.deps_url = None
        self.no_cext = None

    def finalize_options(self):
        if not self.deps_url:
            url = 'http://kivy.googlecode.com/files/portable-deps-osx.zip'
            self.deps_url = url
        if not self.dist_dir:
            self.dist_dir = os.getcwd()

        self.src_dir = os.path.dirname(sys.modules['__main__'].__file__)
        # e.g. Kivy-0.5 (name and version passed to setup())
        self.dist_name = self.distribution.get_fullname()
        self.build_dir = os.path.join(self.dist_dir,
                                        self.dist_name + '-osx-build')

    def run(self):
        intro = "Building Kivy Portable for OSX (%s)" % (self.dist_name)
        print("-" * len(intro))
        print(intro)
        print("-" * len(intro))

        print("\nPreparing Build...")
        print("---------------------------------------")
        if os.path.exists(self.build_dir):
            print("*Cleaning old build dir")
            shutil.rmtree(self.build_dir, ignore_errors=True)
        print("*Creating build directory:", self.build_dir)
        os.makedirs(self.build_dir)
        def download_deps():
            print("\nGetting binary dependencies...")
            print("*Downloading:", self.deps_url)
            # report_hook is called every time a piece of teh file is
            # downloaded to print progress
            def report_hook(block_count, block_size, total_size):
                p = block_count * block_size * 100.0 / total_size
                print("\b\b\b\b\b\b\b\b\b", "%06.2f" % p + "%", end=' ')
            print(" Progress: 000.00%", end=' ')
            # location of binary dependencioes needed for portable kivy
            urlretrieve(self.deps_url,
                        # tmp file to store the archive
                        os.path.join(self.dist_dir, 'deps.zip'),
                        reporthook=report_hook)
            print(" [Done]")

        fn = '.last_known_portable_deps_hash'

        def get_latest_hash():
            u = urlopen("http://code.google.com/p/kivy/downloads/detail?name=portable-deps-osx.zip")
            c = u.read()
            start = """Checksum: </th><td style="white-space:nowrap"> """
            start_index = c.find(start) + len(start)
            # SHA1 hash is 40 chars long
            latest_hash = c[start_index:start_index+40]
            print("Latest SHA1 Hash for deps is:", repr(latest_hash))
            return latest_hash

        print("\nChecking binary dependencies...")
        print("---------------------------------------")
        download = False
        try:
            with open(fn, 'r') as fd:
                last_hash = fd.read()
            print("Stored SHA1 Hash for deps is:", repr(last_hash))
        except:
            print('No cached copy of binary dependencies found.')
            download = True
        latest_hash = get_latest_hash()
        deps = os.path.join(self.dist_dir, 'deps.zip')
        if download or not (last_hash == latest_hash and os.path.isfile(deps)):
            download_deps()
            with open(fn, 'w') as fd:
                fd.write(latest_hash)
        else:
            print("Using CACHED COPY for binary dependencies!")

        print("*Extracting binary dependencies...")
        # using osx sysetm command, because python zipfile cant
        # handle the hidden files in teh archive
        Popen(['unzip', os.path.join(self.dist_dir, 'deps.zip')],
                cwd=self.build_dir, stdout=PIPE).communicate()

        print("\nPutting kivy into portable environment")
        print("---------------------------------------")
        print("*Building kivy source distribution")
        sdist_cmd = [sys.executable, #path to python.exe
                     os.path.join(self.src_dir, 'setup.py'), #path to setup.py
                     'sdist', #make setup.py create a src distribution
                     '--dist-dir=%s' % self.build_dir] #put it into build folder
        Popen(sdist_cmd, stdout=PIPE).communicate()


        print("*Placing kivy source distribution in portable context")
        src_dist = os.path.join(self.build_dir, self.dist_name)
        # using osx sysetm command, becasue python zipfile
        # cant handle the hidden files in teh archive
        Popen(['tar', 'xfv', src_dist + '.tar.gz'], cwd=self.build_dir,
                stdout=PIPE, stderr=PIPE).communicate()
        if self.no_cext:
            print("*Skipping C Extension build", end=' ')
            print("(either --no_cext or --no_mingw option set)")
        else:
            print("*Compiling C Extensions inplace for portable distribution")
            cext_cmd = [sys.executable, #path to python.exe
                        'setup.py',
                        'build_ext', #make setup.py create a src distribution
                        '--inplace'] #do it inplace
            #this time it runs teh setup.py inside the source distribution
            #thats has been generated inside the build dir (to generate ext
            #for teh target, instead of the source were building from)
            Popen(cext_cmd, cwd=src_dist).communicate()

        print("\nFinalizing Application Bundle")
        print("---------------------------------------")
        print("*Copying launcher script into the app bundle")
        script_target = os.path.join(self.build_dir, 'portable-deps-osx',
                                'Kivy.app', 'Contents', 'Resources', 'script')
        script = os.path.join(src_dist, 'kivy', 'tools', 'packaging',
                              'osx', 'kivy.sh')
        shutil.copy(script, script_target)


        # Write plist files with updated version & year info (for copyright)
        year = time.strftime("%Y")
        first = '2011'
        if year != first:
            year = first + '-' + year
        version = self.dist_name.replace("Kivy-", "")

        def write_plist(fn, target):
            print("*Writing", fn)
            plist_template = os.path.join(self.dist_dir, 'kivy', 'tools',
                                        'packaging', 'osx', fn)
            with open(plist_template, 'r') as fd:
                plist_content = fd.read()
            plist_content = plist_content.replace("{{__VERSION__}}", version)
            plist_content = plist_content.replace("{{__YEAR__}}", year)
            with open(plist_target, 'w') as fd:
                fd.write(plist_content)

        fn = 'InfoPlist.strings'
        plist_target = os.path.join(self.build_dir, 'portable-deps-osx', 'Kivy.app',
                            'Contents', 'Resources', 'English.lproj', fn)
        write_plist(fn, plist_target)

        fn = 'Info.plist'
        plist_target = os.path.join(self.build_dir, 'portable-deps-osx', 'Kivy.app',
                            'Contents', fn)
        write_plist(fn, plist_target)

        print("*Moving examples out of app bundle to be included in disk image")
        examples_target = os.path.join(self.build_dir, 'portable-deps-osx',
                                        'examples')
        examples = os.path.join(src_dist, 'examples')
        shutil.move(examples, examples_target)

        print("*Moving newly build kivy distribution into app bundle")
        kivy_target = os.path.join(self.build_dir, 'portable-deps-osx',
                            'Kivy.app', 'Contents', 'Resources', 'kivy')
        shutil.move(src_dist, kivy_target)

        print("*Removing intermediate file")
        os.remove(os.path.join(self.build_dir, src_dist + '.tar.gz'))
        shutil.rmtree(os.path.join(self.build_dir, '__MACOSX'),
                                ignore_errors=True)

        #contents of portable-deps-osx, are now ready to go into teh disk image
        dmg_dir = os.path.join(self.build_dir, 'portable-deps-osx')
        vol_name = "Kivy"

        print("\nCreating disk image for distribution")
        print("---------------------------------------")
        print("\nCreating intermediate DMG disk image: temp.dmg")
        print("*checking how much space is needed for disk image...")
        du_cmd = 'du -sh %s' % dmg_dir
        du_out = Popen(shlex.split(du_cmd), stdout=PIPE).communicate()[0]
        size, unit = re.search('(\d+)(.*)\s+/.*', du_out).group(1, 2)
        print("  build needs at least %s%s." % (size, unit))

        size = int(size) + 10
        print("*allocating %d%s for temp.dmg" % (size, unit, ))
        print("(volume name:%s)" % (vol_name, ))
        create_dmg_cmd = 'hdiutil create -srcfolder %s -volname %s -fs HFS+ \
                         -fsargs "-c c=64,a=16,e=16" -format UDRW -size %d%s \
                         temp.dmg' % (dmg_dir, vol_name, size+10, unit)
        Popen(shlex.split(create_dmg_cmd), cwd=self.build_dir).communicate()

        print("*mounting intermediate disk image:")
        mount_cmd = 'hdiutil attach -readwrite -noverify -noautoopen "temp.dmg"'
        Popen(shlex.split(mount_cmd), cwd=self.build_dir,
                            stdout=PIPE).communicate()

        print("*running Apple Script to configure DMG layout properties:")
        dmg_config_script = """
           tell application "Finder"
             tell disk "%s"
                   open

                   set current view of container window to icon view
                   set toolbar visible of container window to false
                   set statusbar visible of container window to false
                   set the bounds of container window to {270,100,912,582}
                   set theViewOptions to the icon view options of container window
                   set arrangement of theViewOptions to not arranged
                   set icon size of theViewOptions to 72
                   set background picture of theViewOptions to file ".background:kivydmg.png"
                   make new alias file at container window to POSIX file "/Applications" with properties {name:"Applications"}
                   set position of item "Kivy" of container window to {155, 85}
                   set position of item "Applications" of container window to {495, 85}
                   set position of item "examples" of container window to {575, 400}
                   set position of item "Readme.txt" of container window to {475, 400}
                   set position of item "make-symlinks" of container window to {375, 400}
                   set position of item ".background" of container window to {900, 900}
                   set position of item ".DS_Store" of container window to {900, 900}
                   set position of item ".fseventsd" of container window to {900, 900}
                   set position of item ".Trashes" of container window to {900, 900}
                   set the label index of item "examples" to 7
                   set the label index of item "Readme.txt" to 7
                   set the label index of item "make-symlinks" to 7
                   close
                   open
                   update without registering applications
                   delay 2
                   eject
             end tell
           end tell
        """ % vol_name
        print(Popen(['osascript'], cwd=self.build_dir, stdin=PIPE,
                        stdout=PIPE).communicate(dmg_config_script)[0])


        print("\nCreating final disk image")

        print("*unmounting intermediate disk image")
        umount_cmd = 'hdiutil detach /Volumes/%s' % vol_name
        Popen(shlex.split(umount_cmd), cwd=self.build_dir,
                            stdout=PIPE).communicate()

        print("*compressing and finalizing disk image")
        fn = os.path.join(self.dist_dir, self.dist_name + "-osx.dmg")

        try:
            os.remove(fn)
        except OSError:
            pass
        convert_cmd = 'hdiutil convert "temp.dmg" -format UDZO -imagekey ' + \
                      'zlib-level=9 -o %s' % (fn,)
        Popen(shlex.split(convert_cmd), cwd=self.build_dir,
                stdout=PIPE).communicate()

<<<<<<< HEAD
        print("*Writing disk image, and cleaning build directory")
        shutil.rmtree(self.build_dir, ignore_errors=True)
=======
        print "*Writing disk image, and cleaning build directory"
        shutil.rmtree(self.build_dir, ignore_errors=True)

        print "*Upload to google code"
        cmd = ('{} kivy/tools/packaging/googlecode_upload.py -s {} '
                '-p kivy -l Featured,OsSys-OSX {}'.format(
                sys.executable,
                '"Kivy {}, MacOSX portable version (Python 2.7, '
                '64 bits, bundled dependencies)"'.format(version),
                fn))
        Popen(shlex.split(cmd), cwd=self.src_dir).communicate()
>>>>>>> 07ad3a48
<|MERGE_RESOLUTION|>--- conflicted
+++ resolved
@@ -276,11 +276,7 @@
         Popen(shlex.split(convert_cmd), cwd=self.build_dir,
                 stdout=PIPE).communicate()
 
-<<<<<<< HEAD
         print("*Writing disk image, and cleaning build directory")
-        shutil.rmtree(self.build_dir, ignore_errors=True)
-=======
-        print "*Writing disk image, and cleaning build directory"
         shutil.rmtree(self.build_dir, ignore_errors=True)
 
         print "*Upload to google code"
@@ -291,4 +287,3 @@
                 '64 bits, bundled dependencies)"'.format(version),
                 fn))
         Popen(shlex.split(cmd), cwd=self.src_dir).communicate()
->>>>>>> 07ad3a48
