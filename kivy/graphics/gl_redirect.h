/**
 * Redirect the inclusion of GL file to the selected provider
 */

#include "config.h"

#if __USE_GLEW
#	include <GL/glew.h>
#	define GL_FIXED                          		0x140C
#	define GL_MAX_VERTEX_UNIFORM_VECTORS       		0x8DFB
#	define GL_MAX_VARYING_VECTORS              		0x8DFC
#	define GL_MAX_FRAGMENT_UNIFORM_VECTORS     		0x8DFD
#	define GL_IMPLEMENTATION_COLOR_READ_TYPE   		0x8B9A
#	define GL_IMPLEMENTATION_COLOR_READ_FORMAT 		0x8B9B
#	define GL_SHADER_COMPILER          			    0x8DFA
#	define GL_NUM_SHADER_BINARY_FORMATS		     	0x8DF9
#	define GL_LOW_FLOAT                		     	0x8DF0
#	define GL_MEDIUM_FLOAT             		     	0x8DF1
#	define GL_HIGH_FLOAT               		     	0x8DF2
#	define GL_LOW_INT                  		     	0x8DF3
#	define GL_MEDIUM_INT               		     	0x8DF4
#	define GL_HIGH_INT                 		     	0x8DF5
#	define GL_SHADER_BINARY_FORMATS					0x8DF8
#	define GL_RGB565								0x8D62
#	define GL_FRAMEBUFFER_INCOMPLETE_DIMENSIONS 	0x8CD9
#else
#	if __USE_OPENGL_ES2
#		if __APPLE__
#			include "common_subset.h"
#		else
#			include <GLES2/gl2.h>
#		endif
#	else
#		ifdef __APPLE__
#			include <OpenGL/gl.h>
#		else
#			define GL_GLEXT_PROTOTYPES
#			include <GL/gl.h>
#			include <GL/glext.h>
#		endif
#		define GL_SHADER_BINARY_FORMATS					0x8DF8
#		define GL_RGB565								0x8D62
#		define GL_FRAMEBUFFER_INCOMPLETE_DIMENSIONS 	0x8CD9
#endif

// In the webserver / unittest / buildbot case, we are compiling and running
// kivy in an headless env, without proper GL support.
// This is a hack to prevent to link with wrong symbol. :(
<<<<<<< HEAD
#if __USE_MESAGL == 1
#	define glBlendEquationSeparate
=======
#if __USE_MESAGL
#	define glBlendEquationSeparate(x, y)
>>>>>>> 8d3403d3
#	define glDepthRangef glDepthRange
#	define glClearDepthf glClearDepth

// C redirection to prevent warning of undeclared symbol
// (theses functions are not existing in GLES2, but if we are using GLES2
// headers with GL library, we need to declare them.)
GL_APICALL void GL_APIENTRY glDepthRange( GLclampf near_val, GLclampf far_val );
GL_APICALL void GL_APIENTRY glClearDepth( GLclampf depth );

#endif

#endif<|MERGE_RESOLUTION|>--- conflicted
+++ resolved
@@ -46,13 +46,8 @@
 // In the webserver / unittest / buildbot case, we are compiling and running
 // kivy in an headless env, without proper GL support.
 // This is a hack to prevent to link with wrong symbol. :(
-<<<<<<< HEAD
 #if __USE_MESAGL == 1
-#	define glBlendEquationSeparate
-=======
-#if __USE_MESAGL
 #	define glBlendEquationSeparate(x, y)
->>>>>>> 8d3403d3
 #	define glDepthRangef glDepthRange
 #	define glClearDepthf glClearDepth
 
