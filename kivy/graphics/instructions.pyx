#cython: embedsignature=True

'''
Canvas
======

The :class:`Canvas` is the root object used for drawing by a
:class:`~kivy.uix.widget.Widget`. Check the class documentation for more
information about the usage of Canvas.
'''

__all__ = ('Instruction', 'InstructionGroup',
           'ContextInstruction', 'VertexInstruction',
           'Canvas', 'CanvasBase',
           'RenderContext', 'Callback')

include "config.pxi"
include "opcodes.pxi"

from c_opengl cimport *
IF USE_OPENGL_DEBUG == 1:
    from c_opengl_debug cimport *
from kivy.logger import Logger


cdef int _need_reset_gl = 1
cdef int _active_texture = -1

cdef void reset_gl_context():
    global _need_reset_gl, _active_texture
    _need_reset_gl = 0
    _active_texture = 0
    glEnable(GL_BLEND)
    glBlendFunc(GL_SRC_ALPHA, GL_ONE_MINUS_SRC_ALPHA)
    glActiveTexture(GL_TEXTURE0)
    glPixelStorei(GL_UNPACK_ALIGNMENT, 1)


cdef class Instruction:
    '''Represents the smallest instruction available. This class is for internal
    usage only, don't use it directly.
    '''
    def __cinit__(self):
        self.flags = 0
        self.parent = None

    def __init__(self, **kwargs):
        self.group = kwargs.get('group', None)
        if kwargs.get('noadd'):
            self.flags |= GI_NO_REMOVE
            return
        self.parent = getActiveCanvas()
        if self.parent:
            self.parent.add(self)

    cdef void apply(self):
        pass

    cdef void flag_update(self, int do_parent=1):
        if do_parent == 1 and self.parent is not None:
            self.parent.flag_update()
        self.flags |= GI_NEEDS_UPDATE

    cdef void flag_update_done(self):
        self.flags &= ~GI_NEEDS_UPDATE

    cdef void radd(self, InstructionGroup ig):
        ig.children.append(self)
        self.set_parent(ig)

    cdef void rremove(self, InstructionGroup ig):
        ig.children.remove(self)
        self.set_parent(None)

    cdef void rinsert(self, InstructionGroup ig, int index):
        ig.children.insert(index, self)
        self.set_parent(ig)

    cdef void set_parent(self, Instruction parent):
        self.parent = parent

    property needs_redraw:
        def __get__(self):
<<<<<<< HEAD
            return True
            #return bool(self.flags & GI_NEEDS_UPDATE)
=======
            if (self.flags & GI_NEEDS_UPDATE) > 0:
                return True
            return False
>>>>>>> 697f4541


cdef class InstructionGroup(Instruction):
    '''Group of :class:`Instruction`. Adds the possibility of adding and
    removing graphics instruction.
    '''
    def __init__(self, **kwargs):
        Instruction.__init__(self, **kwargs)
        self.children = list()
        self.compiled_children = None
        if 'nocompiler' in kwargs:
            self.compiler = None
        else:
            self.compiler = GraphicsCompiler()

    cdef void apply(self):
        cdef Instruction c
        cdef list children
        if self.compiler is not None:
            if self.flags & GI_NEEDS_UPDATE:
                self.build()
            if self.compiled_children is not None and not (self.flags & GI_NO_APPLY_ONCE):
                children = self.compiled_children.children
                for c in children:
                    if c.flags & GI_IGNORE:
                        continue
                    c.apply()
            self.flags &= ~GI_NO_APPLY_ONCE
        else:
            for c in self.children:
                c.apply()

    cdef void build(self):
        self.compiled_children = self.compiler.compile(self)
        self.flag_update_done()

    cpdef add(self, Instruction c):
        '''Add a new :class:`Instruction` to our list.
        '''
        c.radd(self)
        self.flag_update()
        return

    cpdef insert(self, int index, Instruction c):
        '''Insert a new :class:`Instruction` in our list at index.
        '''
        c.rinsert(self, index)
        self.flag_update()

    cpdef remove(self, Instruction c):
        '''Remove an existing :class:`Instruction` from our list.
        '''
        c.rremove(self)
        self.flag_update()

    def indexof(self, Instruction c):
        cdef int i
        for i in xrange(len(self.children)):
            if self.children[i] is c:
                return i
        return -1

    def length(self):
        return len(self.children)

    cpdef clear(self):
        '''Remove all the :class:`Instruction`.
        '''
        cdef Instruction c
        for c in self.children[:]:
            if c.flags & GI_NO_REMOVE:
                continue
            self.remove(c)

    cpdef remove_group(self, str groupname):
        '''Remove all :class:`Instruction` with a specific group name.
        '''
        cdef Instruction c
        for c in self.children[:]:
            if c.flags & GI_NO_REMOVE:
                continue
            if c.group == groupname:
                self.remove(c)

    cpdef get_group(self, str groupname):
        '''Return an iterable with all the :class:`Instruction` with a specific
        group name.
        '''
        cdef Instruction c
        return [c for c in self.children if c.group == groupname]


cdef class ContextInstruction(Instruction):
    '''The ContextInstruction class is the base for the creation of instructions
    that don't have a direct visual representation, but instead modify the
    current Canvas' state, e.g. texture binding, setting color parameters,
    matrix manipulation and so on.
    '''
    def __init__(self, **kwargs):
        Instruction.__init__(self, **kwargs)
        self.flags |= GI_CONTEXT_MOD
        self.context_state = dict()
        self.context_push = list()
        self.context_pop = list()

    cdef RenderContext get_context(self):
        cdef RenderContext context = getActiveContext()
        return context

    cdef void apply(self):
        cdef RenderContext context = self.get_context()
        if self.context_push:
            context.push_states(self.context_push)
        if self.context_state:
            context.set_states(self.context_state)
        if self.context_pop:
            context.pop_states(self.context_pop)

    cdef void set_state(self, str name, value):
        self.context_state[name] = value
        self.flag_update()

    cdef void push_state(self, str name):
        self.context_push.append(name)
        self.flag_update()

    cdef void pop_state(self, str name):
        self.context_pop.append(name)
        self.flag_update()


cdef class VertexInstruction(Instruction):
    '''The VertexInstruction class is the base for all graphics instructions
    that have a direct visual representation on the canvas, such as Rectangles,
    Triangles, Lines, Ellipse and so on.
    '''
    def __init__(self, **kwargs):
        # Set a BindTexture instruction to bind the texture used for
        # this instruction before the actual vertex instruction
        self.texture_binding = BindTexture(noadd=True, **kwargs)
        self.texture = self.texture_binding.texture #auto compute tex coords
        self.tex_coords = kwargs.get('tex_coords', self._tex_coords)

        Instruction.__init__(self, **kwargs)
        self.flags = GI_VERTEX_DATA & GI_NEEDS_UPDATE
        self.batch = VertexBatch()

    cdef void radd(self, InstructionGroup ig):
        cdef Instruction instr = self.texture_binding
        ig.children.append(self.texture_binding)
        ig.children.append(self)
        instr.set_parent(ig)
        self.set_parent(ig)

    cdef void rinsert(self, InstructionGroup ig, int index):
        cdef Instruction instr = self.texture_binding
        ig.children.insert(index, self.texture_binding)
        ig.children.insert(index, self)
        instr.set_parent(ig)
        self.set_parent(ig)

    cdef void rremove(self, InstructionGroup ig):
        cdef Instruction instr = self.texture_binding
        ig.children.remove(self.texture_binding)
        ig.children.remove(self)
        instr.set_parent(None)
        self.set_parent(None)

    property texture:
        '''Property that represents the texture used for drawing this
        Instruction. You can set a new texture like this::

            from kivy.core.image import Image

            texture = Image('logo.png').texture
            with self.canvas:
                Rectangle(texture=texture, pos=self.pos, size=self.size)

        Usually, you will use the :data:`source` attribute instead of the
        texture.
        '''
        def __get__(self):
            return self.texture_binding.texture
        def __set__(self, _tex):
            cdef Texture tex = _tex
            self.texture_binding.texture = tex
            if tex:
                self.tex_coords = tex.tex_coords
            else:
                self.tex_coords = [0.0,0.0, 1.0,0.0, 1.0,1.0, 0.0,1.0]
            self.flag_update()

    property source:
        '''This property represents the filename to load the texture from.
        If you want to use an image as source, do it like this::

            with self.canvas:
                Rectangle(source='mylogo.png', pos=self.pos, size=self.size)

        Here's the equivalent in Kivy language::

            <MyWidget>:
                canvas:
                    Rectangle:
                        source: 'myfilename.png'
                        pos: self.pos
                        size: self.size

        .. note::

            The filename will be searched with the
            :func:`kivy.resources.resource_find` function.

        '''
        def __get__(self):
            return self.texture_binding.source
        def __set__(self, source):
            self.texture_binding.source = source
            self.texture = self.texture_binding._texture

    property tex_coords:
        '''This property represents the texture coordinates used for drawing the
        vertex instruction. The value must be a list of 8 values.

        A texture coordinate has a position (u, v), and a size (w, h). The size
        can be negative, and would represent the 'flipped' texture. By default,
        the tex_coords are::

            [u, v, u + w, v, u + w, y + h, u, y + h]

        You can pass your own texture coordinates, if you want to achieve fancy
        effects.

        .. warning::

            The default value as mentioned before can be negative. Depending
            on the image and label providers, the coordinates are flipped
            vertically, because of the order in which the image is internally
            stored. Instead of flipping the image data, we are just flipping
            the texture coordinates to be faster.

        '''
        def __get__(self):
            return self._tex_coords
        def __set__(self, tc):
            self._tex_coords = list(tc)
            self.flag_update()

    cdef void build(self):
        pass

    cdef void apply(self):
        if self.flags & GI_NEEDS_UPDATE:
            self.build()
            self.flag_update_done()
        self.batch.draw()


cdef class Callback(Instruction):
    '''.. versionadded:: 1.0.4

    A Callback is an instruction that will be called when the drawing
    operation is performed. When adding instructions to a canvas, you can do
    this::

        with self.canvas:
            Color(1, 1, 1)
            Rectangle(pos=self.pos, size=self.size)
            Callback(self.my_callback)

    The definition of the callback must be::

        def my_callback(self, instr):
            print 'I have been called!'

    .. warning::

        Note that if you perform many and/or costly calls to callbacks, you
        might potentially slow down the rendering performance significantly.

    The drawing of your canvas can not happen until something new happens. From
    your callback, you can ask for an update::

        with self.canvas:
            self.cb = Callback(self.my_callback)
        # then later in the code
        self.cb.ask_update()

    If you use the Callback class to call rendering methods of another
    toolkit, you will have issues with the OpenGL context. The OpenGL state may
    have been manipulated by the other toolkit, and as soon as program flow
    returns to Kivy, it will just break. You can have glitches, crashes, black
    holes might occur, etc.
    To avoid that, you can activate the :data:`reset_context` option. It will
    reset the OpenGL context state to make Kivy's rendering correct, after the
    call to your callback.

    .. warning::

        The :data:`reset_context` is not a full OpenGL reset. If you have issues
        regarding that, please contact us.

    '''
    def __init__(self, arg, **kwargs):
        Instruction.__init__(self, **kwargs)
        self.func = arg
        self._reset_context = int(kwargs.get('reset_context', False))

    def ask_update(self):
        '''Inform the parent canvas that we'd like it to update on the next
        frame. This is useful when you need to trigger a redraw due to some
        value having changed for example.

        .. versionadded:: 1.0.4
        '''
        self.flag_update()

    cdef void apply(self):
        cdef RenderContext context
        cdef Shader shader
        cdef int i

        if self.func(self):
            self.flag_update_done()

        if self._reset_context:
            # FIXME do that in a proper way
            glDisable(GL_DEPTH_TEST)
            glDisable(GL_CULL_FACE)
            glDisable(GL_SCISSOR_TEST)
            glEnable(GL_BLEND)
            glBlendFunc(GL_SRC_ALPHA, GL_ONE_MINUS_SRC_ALPHA)
            glUseProgram(0)

            # FIXME don't use 10. use max texture available from gl conf
            for i in xrange(10):
                glActiveTexture(GL_TEXTURE0 + i)
                glBindTexture(GL_TEXTURE_2D, 0)
                glDisableVertexAttribArray(i)
                glBindBuffer(GL_ARRAY_BUFFER, 0)
                glBindBuffer(GL_ELEMENT_ARRAY_BUFFER, 0)

            # force binding again all our textures.
            context = getActiveContext()
            shader = context._shader
            context.enter()
            shader.bind_attrib_locations()
            for index, texture in context.bind_texture.iteritems():
                context.set_texture(index, texture)

            reset_gl_context()

    cdef void enter(self):
        self._shader.use()

    property reset_context:
        '''Set this to True if you want to reset the OpenGL context for Kivy
        after the callback has been called.
        '''
        def __get__(self):
            return self._reset_context
        def __set__(self, value):
            cdef int ivalue = int(value)
            if self._reset_context == ivalue:
                return
            self._reset_context = ivalue
            self.flag_update()


cdef class CanvasBase(InstructionGroup):
    def __enter__(self):
        pushActiveCanvas(self)

    def __exit__(self, exc_type, exc_val, exc_tb):
        popActiveCanvas()


cdef class Canvas(CanvasBase):
    '''The important Canvas class. Use this class to add graphics or context
    instructions that you want to be used for drawing.

    .. note::

        The Canvas supports Python's ``with`` statement and its enter & exit
        semantics.

    Usage of a canvas without the ``with`` statement::

        self.canvas.add(Color(1., 1., 0))
        self.canvas.add(Rectangle(size=(50, 50)))

    Usage of a canvas with Python's ``with`` statement::

        with self.canvas:
            Color(1., 1., 0)
            Rectangle(size=(50, 50))
    '''

    def __init__(self, **kwargs):
        CanvasBase.__init__(self, **kwargs)
        self._before = None
        self._after = None

    cpdef clear(self):
        cdef Instruction c
        for c in self.children[:]:
            if c is self._before or c is self._after:
                continue
            if c.flags & GI_NO_REMOVE:
                continue
            self.remove(c)

    cpdef draw(self):
        '''Apply the instruction on our window.
        '''
        self.apply()

    cpdef add(self, Instruction c):
        # the after group must remain the last one.
        if self._after is None:
            c.radd(self)
        else:
            c.rinsert(self, -1)
        self.flag_update()

    cpdef remove(self, Instruction c):
        c.rremove(self)
        self.flag_update()

    def ask_update(self):
        '''Inform the canvas that we'd like it to update on the next frame.
        This is useful when you need to trigger a redraw due to some value
        having changed for example.
        '''
        self.flag_update()

    property before:
        '''Property for getting the 'before' group.
        '''
        def __get__(self):
            if self._before is None:
                self._before = CanvasBase()
                self.insert(0, self._before)
            return self._before

    property after:
        '''Property for getting the 'after' group.
        '''
        def __get__(self):
            cdef CanvasBase c
            if self._after is None:
                c = CanvasBase()
                self.add(c)
                self._after = c
            return self._after

# Active Canvas and getActiveCanvas function is used
# by instructions, so they know which canvas to add
# tehmselves to
cdef CanvasBase ACTIVE_CANVAS = None

cdef CanvasBase getActiveCanvas():
    global ACTIVE_CANVAS
    return ACTIVE_CANVAS

# Canvas Stack, for internal use so canvas can be bound
# inside other canvas, and restroed when other canvas is done
cdef list CANVAS_STACK = list()

cdef pushActiveCanvas(CanvasBase c):
    global ACTIVE_CANVAS, CANVAS_STACK
    CANVAS_STACK.append(ACTIVE_CANVAS)
    ACTIVE_CANVAS = c

cdef popActiveCanvas():
    global ACTIVE_CANVAS, CANVAS_STACK
    ACTIVE_CANVAS = CANVAS_STACK.pop()


#TODO: same as canvas, move back to context.pyx..fix circular import
#on actual import from python problem
include "common.pxi"
from vertex cimport *
#from texture cimport *

from os.path import join
from kivy import kivy_shader_dir
from kivy.cache import Cache
from kivy.core.image import Image
from kivy.graphics.transformation cimport Matrix

cdef class RenderContext(Canvas):
    '''The render context stores all the necessary information for drawing, i.e.:

    - The vertex shader
    - The fragment shader
    - The default texture
    - The state stack (color, texture, matrix...)
    '''
    def __init__(self, *args, **kwargs):
        cdef str key
        self.bind_texture = dict()
        Canvas.__init__(self, **kwargs)
        vs_src = kwargs.get('vs', None)
        fs_src = kwargs.get('fs', None)
        self._shader = Shader(vs_src, fs_src)

        # load default texture image
        filename = join(kivy_shader_dir, 'default.png')
        tex = Cache.get('kv.texture', filename)
        if not tex:
            tex = Image(filename).texture
            Cache.append('kv.texture', filename, tex)
        self.default_texture = tex

        self.state_stacks = {
            'texture0' : [0],
            'linewidth': [1.0],
            'color'    : [[1.0,1.0,1.0,1.0]],
            'projection_mat': [Matrix()],
            'modelview_mat' : [Matrix()],
        }

        self._shader.use()
        for key, stack in self.state_stacks.iteritems():
            self.set_state(key, stack[0])

    cdef void set_state(self, str name, value):
        # Upload the uniform value to the shader
        cdef list d
        if not name in self.state_stacks:
            self.state_stacks[name] = [value]
            self.flag_update()
        else:
            d = self.state_stacks[name]
            if value != d[-1]:
                d[-1] = value
                self.flag_update()
        self._shader.set_uniform(name, value)

    cdef get_state(self, str name):
        return self.state_stacks[name][-1]

    cdef void set_states(self, dict states):
        cdef str name
        for name, value in states.iteritems():
            self.set_state(name, value)

    cdef void push_state(self, str name):
        stack = self.state_stacks[name]
        stack.append(stack[-1])
        self.flag_update()

    cdef void push_states(self, list names):
        cdef str name
        for name in names:
            self.push_state(name)

    cdef void pop_state(self, str name):
        stack = self.state_stacks[name]
        oldvalue = stack.pop()
        if oldvalue != stack[-1]:
            self.set_state(name, stack[-1])
            self.flag_update()

    cdef void pop_states(self, list names):
        cdef str name
        for name in names:
            self.pop_state(name)

    cdef void set_texture(self, int index, Texture texture):
        # TODO this code is actually broken,
        # the binded texture can be already set, but we may changed if we came
        # from another render context.
        #if index in self.bind_texture and \
        #   self.bind_texture[index] is texture:
        #    return
        global _active_texture
        self.bind_texture[index] = texture
        if _active_texture != index:
            _active_texture = index
            glActiveTexture(GL_TEXTURE0 + index)
        glBindTexture(texture._target, texture._id)
        self.flag_update()

    cdef void enter(self):
        self._shader.use()

    cdef void leave(self):
        self._shader.stop()

    cdef void apply(self):
        cdef list keys = self.state_stacks.keys()
        pushActiveContext(self)
        if _need_reset_gl:
            reset_gl_context()
        self.push_states(keys)
        Canvas.apply(self)
        self.pop_states(keys)
        popActiveContext()
        self.flag_update_done()

    def __setitem__(self, key, val):
        self.set_state(key, val)

    def __getitem__(self, key):
        return self._shader.uniform_values[key]

    property shader:
        def __get__(self):
            return self._shader


cdef RenderContext ACTIVE_CONTEXT = None
cdef list CONTEXT_STACK  = list()


cdef RenderContext getActiveContext():
    global ACTIVE_CONTEXT
    return ACTIVE_CONTEXT


cdef pushActiveContext(RenderContext c):
    global CONTEXT_STACK, ACTIVE_CONTEXT
    CONTEXT_STACK.append(ACTIVE_CONTEXT)
    ACTIVE_CONTEXT = c
    c.enter()


cdef popActiveContext():
    global CONTEXT_STACK, ACTIVE_CONTEXT
    if ACTIVE_CONTEXT:
        ACTIVE_CONTEXT.leave()
    ACTIVE_CONTEXT = CONTEXT_STACK.pop()
    if ACTIVE_CONTEXT:
        ACTIVE_CONTEXT.enter()
<|MERGE_RESOLUTION|>--- conflicted
+++ resolved
@@ -81,14 +81,9 @@
 
     property needs_redraw:
         def __get__(self):
-<<<<<<< HEAD
-            return True
-            #return bool(self.flags & GI_NEEDS_UPDATE)
-=======
             if (self.flags & GI_NEEDS_UPDATE) > 0:
                 return True
             return False
->>>>>>> 697f4541
 
 
 cdef class InstructionGroup(Instruction):
