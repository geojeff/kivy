--- conflicted
+++ resolved
@@ -25,8 +25,8 @@
 
     # schedule the iteration each frame
     def _gobject_iteration(*largs):
-<<<<<<< HEAD
-        context.iteration(False)
+        if context.pending():
+            context.iteration(False)
     Clock.schedule_interval(_gobject_iteration, 0)
 
 def install_android():
@@ -52,8 +52,3 @@
 
     from kivy.clock import Clock
     Clock.schedule_interval(android_check_pause, 0)
-=======
-        if context.pending():
-            context.iteration(False)
-    Clock.schedule_interval(_gobject_iteration, 0)
->>>>>>> 1f4653d9
